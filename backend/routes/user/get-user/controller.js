--- conflicted
+++ resolved
@@ -47,7 +47,6 @@
 
 export const getUserById = async (req, res) => {
   try {
-<<<<<<< HEAD
     const { id } = req.params;
     
     if (!id) {
@@ -61,33 +60,12 @@
         id: id,
         username: `test_user_${Date.now()}`,
         email: `test_${Date.now()}@example.com`,
-=======
-    console.log('GET USER BY ID - Request params:', req.params);
-    const userId = req.params.id;
-    
-    if (!userId) {
-      console.log('GET USER BY ID - No ID provided');
-      return res.status(400).json({ error: 'User ID is required' });
-    }
-    
-    console.log('GET USER BY ID - Getting user with ID:', userId);
-    
-    // Special handling for test user IDs
-    if (typeof userId === 'string' && userId.startsWith('test-user-')) {
-      console.log('GET USER BY ID - Test user detected, returning mock data');
-      return res.json({
-        id: userId,
-        username: `test_user_${userId}`,
-        name: `test_user_${userId}`,
-        email: `test_${userId}@example.com`,
->>>>>>> d3fe5008
         age: "18_24",
         created_at: new Date().toISOString(),
         updated_at: new Date().toISOString()
       });
     }
     
-<<<<<<< HEAD
     const user = await User.findById(id);
     
     if (!user) {
@@ -100,39 +78,9 @@
     res.json(userWithoutPassword);
   } catch (error) {
     console.error('Error fetching user:', error);
-=======
-    const user = await User.findById(userId);
-    
-    if (!user) {
-      console.log('GET USER BY ID - User not found');
-      return res.status(404).json({ error: 'User not found' });
-    }
-    
-    console.log('GET USER BY ID - User found, returning data');
-    // Remove sensitive information
-    const { password_hash, ...userWithoutPassword } = user;
-    
-    // Map 'username' to 'name' in the response for frontend compatibility
-    const responseData = {
-      ...userWithoutPassword,
-      name: userWithoutPassword.username
-    };
-    
-    res.json(responseData);
-  } catch (error) {
-    console.error('Error fetching user by ID:', error);
-    console.error('Error details:', {
-      message: error.message,
-      stack: error.stack,
-      name: error.name
-    });
->>>>>>> d3fe5008
+
     res.status(500).json({ error: 'Failed to fetch user' });
   }
 };
 
-<<<<<<< HEAD
-export default { getCurrentUser, getUserById };
-=======
-export default { getCurrentUser, getUserById }; 
->>>>>>> d3fe5008
+export default { getCurrentUser, getUserById };