--- conflicted
+++ resolved
@@ -128,17 +128,10 @@
       expect(apiClient.post).toHaveBeenCalledWith('/api/user/password/reset/complete', mockInput);
     });
   });
-<<<<<<< HEAD
-<<<<<<< HEAD
-=======
   
   
 
->>>>>>> ca18e417
 
-=======
-  
->>>>>>> 04796da (feat: implement chat functionality with conversation and message management)
   describe('updatePassword', () => {
     it('should update the user password', async () => {
       const mockInput = { currentPassword: 'old', newPassword: 'new' };
