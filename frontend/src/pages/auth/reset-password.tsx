--- conflicted
+++ resolved
@@ -37,11 +37,7 @@
         <div className="mt-8 text-center">
           <Link 
             to="/auth/forgot-password" 
-<<<<<<< HEAD
             className="text-sm text-accent-foreground hover:text-accent-foreground/80"
-=======
-            className="text-pink-600 hover:text-pink-700"
->>>>>>> ae384de6
           >
             Request a new password reset link
           </Link>
@@ -78,4 +74,4 @@
       </div>
     </AuthLayout>
   );
-} +}