--- conflicted
+++ resolved
@@ -82,11 +82,7 @@
         <UserIcon />
       </header>
 
-<<<<<<< HEAD
       <main className="flex-1 flex flex-col p-6 max-w-5xl mx-auto w-full">
-=======
-      <main className="flex-1 flex flex-col p-6 max-w-2xl mx-auto w-full">
->>>>>>> 766eec82
         <div className="flex items-center justify-between mb-4">
           <div className="text-sm text-gray-500">100% Complete</div>
         </div>
@@ -99,13 +95,7 @@
           <div className="lg:w-1/2 flex items-top justify-center lg:justify-start text-center lg:text-left">
            <div className="flex flex-col gap-3">
         <h1 className="text-xl font-bold mb-2">Question 6 of 6</h1>
-<<<<<<< HEAD
         <h2 className="text-3xl font-semibold mb-1">Do you experience any other symptoms with your period?</h2>
-=======
-        <h2 className="text-lg font-semibold mb-1">
-          Do you experience any other symptoms with your period?
-        </h2>
->>>>>>> 766eec82
         <p className="text-sm text-gray-500 mb-6">
           Select all that apply. These could occur before, during, or after your
           period.
