--- conflicted
+++ resolved
@@ -1,26 +1,15 @@
-<<<<<<< HEAD
+
 import { Link } from "react-router-dom";
 import { Button } from "@/src/components/ui/!to-migrate/button";
 import { Card, CardContent } from "@/src/components/ui/!to-migrate/card";
 import { DotIcon, ExternalLink, Heart } from "lucide-react";
 import UserIcon from "@/src/components/navigation/UserIcon";
-
-export default function ResourcesPage() {
-  return (
-    <div className="flex min-h-screen flex-col bg-gradient-to-b from-white to-pink-50">
-=======
-import { Link } from "react-router-dom"
-import { Button } from "@/src/components/ui/!to-migrate/button"
-import { Card, CardContent } from "@/src/components/ui/!to-migrate/card"
-import { DotIcon, ExternalLink, Heart } from "lucide-react"
-import UserIcon from "@/src/components/navigation/UserIcon"
-import PageTransition from "../page-transitions"
+import PageTransition from "../page-transitions";
 
 export default function ResourcesPage() {
   return (
     <PageTransition>
-    <div className="flex min-h-screen flex-col bg-white">
->>>>>>> 10eb0f2f
+    <div className="flex min-h-screen flex-col bg-gradient-to-b from-white to-pink-50">
       <header className="flex items-center justify-between p-4 border-b">
         <div className="flex items-center gap-2">
           <img src="/chatb.png" alt="Dottie Logo" width={32} height={32} />
@@ -186,11 +175,6 @@
         </footer>
       </main>
     </div>
-<<<<<<< HEAD
+    </PageTransition>
   );
-}
-=======
-    </PageTransition>
-  )
-}
->>>>>>> 10eb0f2f
+}