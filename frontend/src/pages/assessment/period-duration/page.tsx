<<<<<<< HEAD
"use client";

import { useState } from "react";
import { Link } from "react-router-dom";
import { Button } from "@/src/components/ui/!to-migrate/button";
import { Card, CardContent } from "@/src/components/ui/!to-migrate/card";
import {
  RadioGroup,
  RadioGroupItem,
} from "@/src/components/ui/!to-migrate/radio-group";
import { Label } from "@/src/components/ui/!to-migrate/label";
import { ChevronRight, ChevronLeft, InfoIcon } from "lucide-react";
import UserIcon from "@/src/components/navigation/UserIcon";
=======
"use client"

import { useState } from "react"
import { Link } from "react-router-dom"
import { Button } from "@/src/components/ui/!to-migrate/button"
import { Card, CardContent } from "@/src/components/ui/!to-migrate/card"
import { RadioGroup, RadioGroupItem } from "@/src/components/ui/!to-migrate/radio-group"
import { Label } from "@/src/components/ui/!to-migrate/label"
import { ChevronRight, ChevronLeft, InfoIcon } from "lucide-react"
import UserIcon from "@/src/components/navigation/UserIcon"
import PageTransition from "../page-transitions"
>>>>>>> 10eb0f2f

export default function PeriodDurationPage() {
  const [selectedDuration, setSelectedDuration] = useState<string | null>(null);

  const handleDurationChange = (value: string) => {
    setSelectedDuration(value);
    sessionStorage.setItem("periodDuration", value);
  };

  return (
<<<<<<< HEAD
    <div className="flex min-h-screen flex-col bg-gradient-to-b from-white to-pink-50">
=======
    <PageTransition>
    <div className="flex min-h-screen flex-col bg-white">
>>>>>>> 10eb0f2f
      <header className="flex items-center justify-between p-4 border-b">
        <div className="flex items-center gap-2">
          <img src="/chatb.png" alt="Dottie Logo" width={32} height={32} />
          <span className="font-semibold text-pink-500">Dottie</span>
        </div>
        <UserIcon />
      </header>

      <main className="flex-1 flex flex-col p-6 max-w-md mx-auto w-full">
        <div className="flex items-center justify-between mb-4">
          <div className="text-sm text-gray-500">50% Complete</div>
        </div>

        <div className="w-full bg-gray-200 h-2 rounded-full mb-6">
          <div className="bg-pink-500 h-2 rounded-full w-[50%]"></div>
        </div>

        <h1 className="text-xl font-bold mb-2">Question 3 of 6</h1>
        <h2 className="text-lg font-semibold mb-1">
          How many days does your period typically last?
        </h2>
        <p className="text-sm text-gray-500 mb-6">
          Count the days from when bleeding starts until it completely stops
        </p>

        <Card className="w-full mb-8 shadow-md hover:shadow-lg transition-shadow duration-300">
          <CardContent className="pt-8 pb-8">
            <RadioGroup
              value={selectedDuration || ""}
              onValueChange={handleDurationChange}
              className="mb-6"
            >
              <div className="space-y-3">
                <div className="flex items-center space-x-2 border rounded-lg p-3 hover:bg-gray-50">
                  <RadioGroupItem value="1-3" id="1-3" />
                  <Label htmlFor="1-3" className="flex-1 cursor-pointer">
                    <div className="font-medium">1-3 days</div>
                    <p className="text-sm text-gray-500">Shorter duration</p>
                  </Label>
                </div>

                <div className="flex items-center space-x-2 border rounded-lg p-3 hover:bg-gray-50">
                  <RadioGroupItem value="4-5" id="4-5" />
                  <Label htmlFor="4-5" className="flex-1 cursor-pointer">
                    <div className="font-medium">4-5 days</div>
                    <p className="text-sm text-gray-500">Average duration</p>
                  </Label>
                </div>

                <div className="flex items-center space-x-2 border rounded-lg p-3 hover:bg-gray-50">
                  <RadioGroupItem value="6-7" id="6-7" />
                  <Label htmlFor="6-7" className="flex-1 cursor-pointer">
                    <div className="font-medium">6-7 days</div>
                    <p className="text-sm text-gray-500">Longer duration</p>
                  </Label>
                </div>

                <div className="flex items-center space-x-2 border rounded-lg p-3 hover:bg-gray-50">
                  <RadioGroupItem value="8-plus" id="8-plus" />
                  <Label htmlFor="8-plus" className="flex-1 cursor-pointer">
                    <div className="font-medium">8+ days</div>
                    <p className="text-sm text-gray-500">Extended duration</p>
                  </Label>
                </div>

                <div className="flex items-center space-x-2 border rounded-lg p-3 hover:bg-gray-50">
                  <RadioGroupItem value="varies" id="varies" />
                  <Label htmlFor="varies" className="flex-1 cursor-pointer">
                    <div className="font-medium">It varies</div>
                    <p className="text-sm text-gray-500">
                      Changes from cycle to cycle
                    </p>
                  </Label>
                </div>

                <div className="flex items-center space-x-2 border rounded-lg p-3 hover:bg-gray-50">
                  <RadioGroupItem value="not-sure" id="not-sure" />
                  <Label htmlFor="not-sure" className="flex-1 cursor-pointer">
                    <div className="font-medium">I'm not sure</div>
                    <p className="text-sm text-gray-500">Need help tracking</p>
                  </Label>
                </div>

                <div className="flex items-center space-x-2 border rounded-lg p-3 hover:bg-gray-50">
                  <RadioGroupItem value="other" id="other" />
                  <Label htmlFor="other" className="flex-1 cursor-pointer">
                    <div className="font-medium">Other</div>
                    <p className="text-sm text-gray-500">
                      Specify your own period duration
                    </p>
                  </Label>
                </div>
              </div>
            </RadioGroup>
          </CardContent>
        </Card>

        <Card className="w-full mb-8 bg-pink-50 border-pink-100 shadow-md hover:shadow-lg transition-shadow duration-300">
          <CardContent className="pt-6">
            <div className="flex gap-2">
              <InfoIcon className="h-5 w-5 text-pink-500 flex-shrink-0 mt-0.5" />
              <div>
                <h3 className="font-semibold text-gray-800 mb-1">
                  About Period Duration
                </h3>
                <p className="text-sm text-gray-600">
                  A typical period lasts between 3-7 days. Periods lasting
                  longer than 7 days may indicate hormonal imbalances or other
                  health conditions.
                </p>
                <p className="text-sm text-gray-600 mt-2">
                  Spotting before or after your period is common but should be
                  noted separately from your main flow.
                </p>
              </div>
            </div>
          </CardContent>
        </Card>

        <p className="text-xs text-center text-gray-500 mb-4">
          Your data is private and secure. Dottie does not store your personal
          health information.
        </p>

        <div className="flex justify-between w-full mt-auto">
          <Link to="/assessment/cycle-length">
            <Button
              variant="outline"
              className="flex items-center px-6 py-6 text-lg"
            >
              <ChevronLeft className="h-5 w-5 mr-2" />
              Back
            </Button>
          </Link>

          <Link to={selectedDuration ? "/assessment/flow" : "#"}>
            <Button
              className={`flex items-center px-6 py-6 text-lg ${
                selectedDuration
                  ? "bg-pink-500 hover:bg-pink-600 text-white"
                  : "bg-gray-300 text-gray-500 cursor-not-allowed"
              }`}
              disabled={!selectedDuration}
            >
              Continue
              <ChevronRight className="h-5 w-5 ml-2" />
            </Button>
          </Link>
        </div>
      </main>
    </div>
<<<<<<< HEAD
  );
}
=======
    </PageTransition>
  )
}
>>>>>>> 10eb0f2f
<|MERGE_RESOLUTION|>--- conflicted
+++ resolved
@@ -1,19 +1,5 @@
-<<<<<<< HEAD
+
 "use client";
-
-import { useState } from "react";
-import { Link } from "react-router-dom";
-import { Button } from "@/src/components/ui/!to-migrate/button";
-import { Card, CardContent } from "@/src/components/ui/!to-migrate/card";
-import {
-  RadioGroup,
-  RadioGroupItem,
-} from "@/src/components/ui/!to-migrate/radio-group";
-import { Label } from "@/src/components/ui/!to-migrate/label";
-import { ChevronRight, ChevronLeft, InfoIcon } from "lucide-react";
-import UserIcon from "@/src/components/navigation/UserIcon";
-=======
-"use client"
 
 import { useState } from "react"
 import { Link } from "react-router-dom"
@@ -24,7 +10,6 @@
 import { ChevronRight, ChevronLeft, InfoIcon } from "lucide-react"
 import UserIcon from "@/src/components/navigation/UserIcon"
 import PageTransition from "../page-transitions"
->>>>>>> 10eb0f2f
 
 export default function PeriodDurationPage() {
   const [selectedDuration, setSelectedDuration] = useState<string | null>(null);
@@ -35,12 +20,8 @@
   };
 
   return (
-<<<<<<< HEAD
+    <PageTransition>
     <div className="flex min-h-screen flex-col bg-gradient-to-b from-white to-pink-50">
-=======
-    <PageTransition>
-    <div className="flex min-h-screen flex-col bg-white">
->>>>>>> 10eb0f2f
       <header className="flex items-center justify-between p-4 border-b">
         <div className="flex items-center gap-2">
           <img src="/chatb.png" alt="Dottie Logo" width={32} height={32} />
@@ -192,11 +173,6 @@
         </div>
       </main>
     </div>
-<<<<<<< HEAD
+    </PageTransition>
   );
-}
-=======
-    </PageTransition>
-  )
-}
->>>>>>> 10eb0f2f
+}